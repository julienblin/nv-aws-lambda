# Changelog
All notable changes to this project will be documented in this file.

The format is based on [Keep a Changelog](http://keepachangelog.com/en/1.0.0/)
and this project adheres to [Semantic Versioning](http://semver.org/spec/v2.0.0.html).

## [Unreleased]
### Added
- SQSEventPublisher to publish events using AWS Simple Queue Service
- SQSEvent & SQSEventBatch as specialized handlers for Simple Queue Service-backed lambdas
- CLI: generate-schemas: added -config option to specify tsconfig.json file (Fix #60)
<<<<<<< HEAD
- HttpClient: Added debug mode (Fix #62)
=======
- Added clear() and list() to KeyValueRepository (Fix #57)
>>>>>>> 56fdc2c7

## [0.49.0] - 2018-08-23
### Added
- CLI: Added openapi3 schema generation option to update openapi3 YAML file definition with schemas.

### Changed
- Fixed a bug in httpRouter when proxy parameter is null or undefined, preventing routing at the root level
- Fixed options signature for RSSigningKeyService (undefined result for promises)

## [0.48.0] - 2018-08-23
### Added
- DocumentDb: Added operator Neq (Fix #48)
- DocumentDb: Added option overwrite to set to allow pure create operation (Fix #52)
- Templates: Support translations/resources (Fix #32)
- Custom payload for errors + standard oauthError (Fix #56)
- Body validation and class assignment in HttpUnoEvent

### Changed
- [BREAKING] DocumentDb: Querying with parameter id will automatically prefix the id value with the entity type if entity filter is also in the query (e.g. select().entity("orders").where<Orders>({ id: "value"})). (Fix #51)
- health handler makes sure that raw errors coming from health checks will be appropriately serialized (Fix #49)
- TokenService verify throws unauthorizedError when failing verification (instead of standard JWT error) (Fix #47)
- Updated all dependencies to latest versions
- Better internalization of HttpStatusCodes (Fix #55)
- Validation can now set default values if provided
- JSONSchema accepts format property

### Removed
- Deprecated buildNonStandardError method in favor of buildErrorWithCustomPayload (Fix #56)
- Deprecated validateBody middleware in favor of event.body({ validate: schema})

## [0.47.0] - 2018-08-13
### Added
- uno-serverless-cli with composable commands
- CLI: generate-schemas to generate JSON, YAML and Typescript schemas from Typescript interfaces.
- AzureSearchClient plugged to Azure Search Rest API
- toRecord convenient function to convert arrays of objects to records (dictionaries)

## [0.46.0] - 2018-08-03
### Added
- AWS Lambda / Serverless generator (Fix #36)
- DocumentDb: Add defaultConsistencyLevel option (Fix #39)

### Changed
- [BREAKING] validateAndTrow is renamed to validateAndThrow (Fix #31)
- Updated webpack configuration in Azure Functions generator to use Spawn plugin instead of shell (Fix #35)
- principalFromBasicAuthorizationHeader is more strict and validates the presence of Basic header value (instead of being permissive) (Fix #37)
- principalFromBearerToken is more strict and validates the presence of Bearer header value (instead of being permissive) (Fix #37)
- validationError copies all the sub-error properties now (Fix #40)

## [0.45.0] - 2018-07-23
### Added
- StandardErrorCodes: Error codes in framework now use enum values. (Fix #27)

### Changed
- [BREAKING] DocumentDbQuery: Operators order is changed from last to first (Fix #)

## [0.44.0] - 2018-07-20
### Added
- KeyVaultConfigService to pull configuration from Azure KeyVault
- StaticConfigService & ProcessEnvConfigService now implements CheckHealth

### Changed
- Fixed uno-serverless dependency to http-status-codes package

## [0.43.0] - 2018-07-19
### Added
- HashService with bcrypt implementation
- SymmetricEncryptionService with AES 256 GCM implementation

### Changed
- TokenService returns expiration alongside signed token.

## [0.42.0] - 2018-07-18
### Added
- TemplateEngine interface + uno-serverless-handlebars implementation
- Core event services
- Azure Queue Storage event publisher
- duration() helper based on [ms](https://www.npmjs.com/package/ms)
- support for etag concurrency check on DocumentDb
- forbiddenError
- principalFromBasicAuthorizationHeader

### Changed
- Generator template for Azure functions: better start script & zipping
- Health checks for BlobStorage no longer writes a temp file, only create container if not exists
- Internalized HttpStatusCodes.
- Context.log now has support for info, warn & error.<|MERGE_RESOLUTION|>--- conflicted
+++ resolved
@@ -9,11 +9,8 @@
 - SQSEventPublisher to publish events using AWS Simple Queue Service
 - SQSEvent & SQSEventBatch as specialized handlers for Simple Queue Service-backed lambdas
 - CLI: generate-schemas: added -config option to specify tsconfig.json file (Fix #60)
-<<<<<<< HEAD
 - HttpClient: Added debug mode (Fix #62)
-=======
 - Added clear() and list() to KeyValueRepository (Fix #57)
->>>>>>> 56fdc2c7
 
 ## [0.49.0] - 2018-08-23
 ### Added
